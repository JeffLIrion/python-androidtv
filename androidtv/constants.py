--- conflicted
+++ resolved
@@ -188,12 +188,9 @@
 APP_JELLYFIN_TV = 'org.jellyfin.androidtv'
 APP_KODI = 'org.xbmc.kodi'
 APP_NETFLIX = 'com.netflix.ninja'
-<<<<<<< HEAD
-APP_TWITCH = 'tv.twitch.android.viewer'
-=======
 APP_SPORT1 = 'de.sport1.firetv.video'
 APP_SPOTIFY = 'com.spotify.tv.android'
->>>>>>> a4e69e6b
+APP_TWITCH = 'tv.twitch.android.viewer'
 APP_VLC = 'org.videolan.vlc'
 APP_WAIPU_TV = 'de.exaring.waipu.firetv.live'
 APPS = {APP_AMAZON_VIDEO: 'Amazon Video',
@@ -201,15 +198,11 @@
         APP_JELLYFIN_TV: 'Jellyfin',
         APP_KODI: 'Kodi',
         APP_NETFLIX: 'Netflix',
-<<<<<<< HEAD
-        APP_TWITCH: 'Twitch'
-        APP_VLC: 'VLC'}
-=======
         APP_SPORT1: 'Sport 1',
         APP_SPOTIFY: 'Spotify',
+        APP_TWITCH: 'Twitch',
         APP_VLC: 'VLC',
         APP_WAIPU_TV = 'Waipu TV'}
->>>>>>> a4e69e6b
 
 
 # Regular expressions

--- conflicted
+++ resolved
@@ -194,13 +194,9 @@
         APP_JELLYFIN_TV: 'Jellyfin',
         APP_KODI: 'Kodi',
         APP_NETFLIX: 'Netflix',
-<<<<<<< HEAD
-        APP_VLC: 'VLC'
+        APP_SPOTIFY: 'Spotify',
+        APP_VLC: 'VLC',
         APP_WAIPU_TV = 'Waipu TV'}
-=======
-        APP_SPOTIFY: 'Spotify'
-        APP_VLC: 'VLC'}
->>>>>>> 98d2d547
 
 
 # Regular expressions

--- conflicted
+++ resolved
@@ -6,11 +6,8 @@
 
 # Build / development files
 .eggs/
-<<<<<<< HEAD
-=======
 .vs/
 .vscode/
->>>>>>> 2c23e2ce
 build/
 dist/
 
